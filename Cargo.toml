[workspace]
members  = ["crates/*", "tasks/*"]
resolver = "2"                     # See https://doc.rust-lang.org/cargo/reference/resolver.html#feature-resolver-version-2

[workspace.package]
authors       = ["Rspack Teams"]
categories    = ["bundler", "development-tools", "web-programming"]
documentation = "https://rspack.dev/"
homepage      = "https://rspack.dev/"
license       = "MIT"
repository    = "https://github.com/web-infra-dev/rspack"

[workspace.metadata.cargo-shear]
ignored = [
  "swc",
  "rspack_plugin_dynamic",
  "rspack_builtin",
  "rspack_loader",
  "rspack_identifier",
  "rspack_testing",
  "rspack_plugin_emit",
  "rspack_collection",
  "rspack_deps_graph",
  "rspack_plugin_mini_css_extract",
  "rspack_binding",
  "rspack_plugin_merge",
  "rspack",
]
[workspace.dependencies]
anyhow             = { version = "1.0.95", features = ["backtrace"] }
anymap             = { package = "anymap3", version = "1.0.1" }
async-recursion    = { version = "1.1.1" }
async-scoped       = { version = "0.9.0" }
async-trait        = { version = "0.1.84" }
bitflags           = { version = "2.6.0" }
camino             = { version = "1.1.9" }
concat-string      = { version = "1.0.1" }
cow-utils          = { version = "0.1.3" }
css-module-lexer   = { version = "0.0.15" }
dashmap            = { version = "6.1.0" }
derive_more        = { version = "1.0.0" }
either             = { version = "1.13.0" }
enum-tag           = { version = "0.3.0" }
futures            = { version = "0.3.31" }
glob               = { version = "0.3.2" }
hashlink           = { version = "0.10.0" }
heck               = { version = "0.5.0" }
hex                = { version = "0.4.3" }
indexmap           = { version = "2.7.0" }
indoc              = { version = "2.0.5" }
itertools          = { version = "0.14.0" }
json               = { version = "0.12.4" }
lazy_static        = "1.5.0"
lightningcss       = { version = "1.0.0-alpha.61" }
linked_hash_set    = { version = "0.1.5" }
mimalloc           = { version = "0.1.43" }
mime_guess         = { version = "2.0.5" }
once_cell          = { version = "1.20.2" }
parcel_sourcemap   = { version = "2.1.1" }
paste              = { version = "1.0.15" }
path-clean         = { version = "1.0.1" }
pathdiff           = { version = "0.2.3" }
pollster           = { version = "0.4.0" }
proc-macro2        = { version = "1.0.92" }
quote              = { version = "1.0.38" }
rayon              = { version = "1.10.0" }
regex              = { version = "1.11.1" }
ropey              = "1.6.1"
rspack_resolver    = { features = ["package_json_raw_json_api"], version = "0.4.1" }
rspack_sources     = { version = "0.4.1" }
rustc-hash         = { version = "2.1.0" }
serde              = { version = "1.0.217" }
serde_json         = { version = "1.0.134" }
simd-json          = { version = "0.14.3" }
smol_str           = { version = "0.3.0" }
stacker            = { version = "0.1.17" }
sugar_path         = { version = "1.2.0", features = ["cached_current_dir"] }
syn                = { version = "2.0.95" }
tokio              = { version = "1.42.0" }
tracing            = { version = "0.1.41" }
tracing-subscriber = { version = "0.3.19" }
unicase            = { version = "2.8.1" }
url                = { version = "2.5.4" }
urlencoding        = { version = "2.1.3" }
ustr               = { package = "ustr-fxhash", version = "1.0.1" }
xxhash-rust        = { version = "0.8.14" }

# Pinned
napi        = { version = "3.0.0-alpha.24", features = ["anyhow"] }
napi-build  = { version = "2.1.4" }
napi-derive = { version = "3.0.0-alpha.22" }

# Serialize and Deserialize
inventory = { version = "=0.1" }
rkyv      = { version = "=0.8.8" }

# Must be pinned with the same swc versions
swc                 = { version = "=10.0.0" }
swc_config          = { version = "=1.0.0" }
swc_core            = { version = "=10.1.0", default-features = false }
swc_ecma_minifier   = { version = "=7.0.1", default-features = false }
swc_error_reporters = { version = "=6.0.0" }
swc_html            = { version = "=7.0.0" }
swc_html_minifier   = { version = "=7.0.0", default-features = false }
swc_node_comments   = { version = "=5.0.0" }

pnp = { version = "0.9.0" }

rspack_dojang = { version = "0.1.9" }


# all rspack workspace dependencies
<<<<<<< HEAD
next-custom-transforms                 = { path = "crates/next-custom-transforms" }
=======
rspack                                 = { version = "0.2.0", path = "crates/rspack" }
>>>>>>> 737e0289
rspack_allocator                       = { version = "0.2.0", path = "crates/rspack_allocator" }
rspack_ast                             = { version = "0.2.0", path = "crates/rspack_ast" }
rspack_base64                          = { version = "0.2.0", path = "crates/rspack_base64" }
rspack_binding                         = { version = "0.2.0", path = "crates/rspack_binding" }
rspack_builtin                         = { version = "0.2.0", path = "crates/rspack_builtin" }
rspack_cacheable                       = { version = "0.2.0", path = "crates/rspack_cacheable" }
rspack_collection                      = { version = "0.2.0", path = "crates/rspack_collection" }
rspack_collections                     = { version = "0.2.0", path = "crates/rspack_collections" }
rspack_core                            = { version = "0.2.0", path = "crates/rspack_core" }
rspack_deps_graph                      = { version = "0.2.0", path = "crates/rspack_deps_graph" }
rspack_error                           = { version = "0.2.0", path = "crates/rspack_error" }
rspack_fs                              = { version = "0.2.0", path = "crates/rspack_fs" }
rspack_fs_node                         = { version = "0.2.0", path = "crates/rspack_fs_node" }
rspack_futures                         = { version = "0.2.0", path = "crates/rspack_futures" }
rspack_hash                            = { version = "0.2.0", path = "crates/rspack_hash" }
rspack_hook                            = { version = "0.2.0", path = "crates/rspack_hook" }
rspack_identifier                      = { version = "0.2.0", path = "crates/rspack_identifier" }
rspack_ids                             = { version = "0.2.0", path = "crates/rspack_ids" }
rspack_loader                          = { version = "0.2.0", path = "crates/rspack_loader" }
rspack_loader_lightningcss             = { version = "0.2.0", path = "crates/rspack_loader_lightningcss" }
rspack_loader_next_app                 = { version = "0.2.0", path = "crates/rspack_loader_next_app" }
rspack_loader_next_swc                 = { version = "0.2.0", path = "crates/rspack_loader_next_swc" }
rspack_loader_preact_refresh           = { version = "0.2.0", path = "crates/rspack_loader_preact_refresh" }
rspack_loader_react_refresh            = { version = "0.2.0", path = "crates/rspack_loader_react_refresh" }
rspack_loader_runner                   = { version = "0.2.0", path = "crates/rspack_loader_runner" }
rspack_loader_swc                      = { version = "0.2.0", path = "crates/rspack_loader_swc" }
rspack_loader_testing                  = { version = "0.2.0", path = "crates/rspack_loader_testing" }
rspack_macros                          = { version = "0.2.0", path = "crates/rspack_macros" }
rspack_napi                            = { version = "0.2.0", path = "crates/rspack_napi" }
rspack_napi_macros                     = { version = "0.2.0", path = "crates/rspack_napi_macros" }
rspack_paths                           = { version = "0.2.0", path = "crates/rspack_paths" }
rspack_plugin_asset                    = { version = "0.2.0", path = "crates/rspack_plugin_asset" }
rspack_plugin_banner                   = { version = "0.2.0", path = "crates/rspack_plugin_banner" }
rspack_plugin_context_replacement      = { version = "0.2.0", path = "crates/rspack_plugin_context_replacement" }
rspack_plugin_copy                     = { version = "0.2.0", path = "crates/rspack_plugin_copy" }
rspack_plugin_css                      = { version = "0.2.0", path = "crates/rspack_plugin_css" }
rspack_plugin_devtool                  = { version = "0.2.0", path = "crates/rspack_plugin_devtool" }
rspack_plugin_dll                      = { version = "0.2.0", path = "crates/rspack_plugin_dll" }
rspack_plugin_dynamic                  = { version = "0.2.0", path = "crates/rspack_plugin_dynamic" }
rspack_plugin_dynamic_entry            = { version = "0.2.0", path = "crates/rspack_plugin_dynamic_entry" }
rspack_plugin_emit                     = { version = "0.2.0", path = "crates/rspack_plugin_emit" }
rspack_plugin_ensure_chunk_conditions  = { version = "0.2.0", path = "crates/rspack_plugin_ensure_chunk_conditions" }
rspack_plugin_entry                    = { version = "0.2.0", path = "crates/rspack_plugin_entry" }
rspack_plugin_externals                = { version = "0.2.0", path = "crates/rspack_plugin_externals" }
rspack_plugin_extract_css              = { version = "0.2.0", path = "crates/rspack_plugin_extract_css" }
rspack_plugin_hmr                      = { version = "0.2.0", path = "crates/rspack_plugin_hmr" }
rspack_plugin_html                     = { version = "0.2.0", path = "crates/rspack_plugin_html" }
rspack_plugin_ignore                   = { version = "0.2.0", path = "crates/rspack_plugin_ignore" }
rspack_plugin_javascript               = { version = "0.2.0", path = "crates/rspack_plugin_javascript" }
rspack_plugin_json                     = { version = "0.2.0", path = "crates/rspack_plugin_json" }
rspack_plugin_lazy_compilation         = { version = "0.2.0", path = "crates/rspack_plugin_lazy_compilation" }
rspack_plugin_library                  = { version = "0.2.0", path = "crates/rspack_plugin_library" }
rspack_plugin_lightning_css_minimizer  = { version = "0.2.0", path = "crates/rspack_plugin_lightning_css_minimizer" }
rspack_plugin_limit_chunk_count        = { version = "0.2.0", path = "crates/rspack_plugin_limit_chunk_count" }
rspack_plugin_merge                    = { version = "0.2.0", path = "crates/rspack_plugin_merge" }
rspack_plugin_merge_duplicate_chunks   = { version = "0.2.0", path = "crates/rspack_plugin_merge_duplicate_chunks" }
rspack_plugin_mf                       = { version = "0.2.0", path = "crates/rspack_plugin_mf" }
rspack_plugin_mini_css_extract         = { version = "0.2.0", path = "crates/rspack_plugin_mini_css_extract" }
rspack_plugin_no_emit_on_errors        = { version = "0.2.0", path = "crates/rspack_plugin_no_emit_on_errors" }
rspack_plugin_progress                 = { version = "0.2.0", path = "crates/rspack_plugin_progress" }
rspack_plugin_real_content_hash        = { version = "0.2.0", path = "crates/rspack_plugin_real_content_hash" }
rspack_plugin_remove_duplicate_modules = { version = "0.2.0", path = "crates/rspack_plugin_remove_duplicate_modules" }
rspack_plugin_remove_empty_chunks      = { version = "0.2.0", path = "crates/rspack_plugin_remove_empty_chunks" }
rspack_plugin_runtime                  = { version = "0.2.0", path = "crates/rspack_plugin_runtime" }
rspack_plugin_runtime_chunk            = { version = "0.2.0", path = "crates/rspack_plugin_runtime_chunk" }
rspack_plugin_schemes                  = { version = "0.2.0", path = "crates/rspack_plugin_schemes" }
rspack_plugin_size_limits              = { version = "0.2.0", path = "crates/rspack_plugin_size_limits" }
rspack_plugin_split_chunks             = { version = "0.2.0", path = "crates/rspack_plugin_split_chunks" }
rspack_plugin_swc_js_minimizer         = { version = "0.2.0", path = "crates/rspack_plugin_swc_js_minimizer" }
rspack_plugin_warn_sensitive_module    = { version = "0.2.0", path = "crates/rspack_plugin_warn_sensitive_module" }
rspack_plugin_wasm                     = { version = "0.2.0", path = "crates/rspack_plugin_wasm" }
rspack_plugin_web_worker_template      = { version = "0.2.0", path = "crates/rspack_plugin_web_worker_template" }
rspack_plugin_worker                   = { version = "0.2.0", path = "crates/rspack_plugin_worker" }
rspack_regex                           = { version = "0.2.0", path = "crates/rspack_regex" }
rspack_storage                         = { version = "0.2.0", path = "crates/rspack_storage" }
rspack_swc_plugin_import               = { version = "0.2.0", path = "crates/swc_plugin_import" }
rspack_testing                         = { version = "0.2.0", path = "crates/rspack_testing" }
rspack_tracing                         = { version = "0.2.0", path = "crates/rspack_tracing" }
rspack_util                            = { version = "0.2.0", path = "crates/rspack_util" }
[workspace.metadata.release]
rate-limit = { existing-packages = 70, new-packages = 70 }
[profile.dev]
codegen-units = 16
debug         = 2       # debug build will cause runtime panic if codegen-unints is default
incremental   = true
panic         = "abort"

[profile.release]
codegen-units = 1
debug         = false
# Performs “thin” LTO. This is similar to “fat”, but takes substantially less time to run while still achieving performance gains similar to “fat”.
lto       = "thin"
opt-level = 3
panic     = "abort"
strip     = true

[profile.release-prod]
inherits = "release"
# Performs “fat” LTO which attempts to perform optimizations across all crates within the dependency graph.
lto = "fat"

[profile.release-debug]
debug    = 'line-tables-only'
inherits = "release"
strip    = false

[profile.release-debug.package.'*']
debug = false
strip = true


# the following lints rules are from https://github.com/biomejs/biome/blob/4bd3d6f09642952ee14445ed56af81a73796cea1/Cargo.toml#L7C1-L75C1
[workspace.lints.rust]
absolute_paths_not_starting_with_crate = "warn"
dead_code                              = "warn"
trivial_numeric_casts                  = "warn"
unused_import_braces                   = "warn"
unused_lifetimes                       = "warn"
unused_macro_rules                     = "warn"

[workspace.lints.clippy]
cargo_common_metadata   = "allow"
empty_docs              = "allow" # there are some false positives inside biome_wasm
multiple_crate_versions = "allow"

# pedantic
checked_conversions          = "warn"
cloned_instead_of_copied     = "warn"
copy_iterator                = "warn"
dbg_macro                    = "warn"
doc_link_with_quotes         = "warn"
empty_enum                   = "warn"
expl_impl_clone_on_copy      = "warn"
explicit_into_iter_loop      = "warn"
filter_map_next              = "warn"
flat_map_option              = "warn"
fn_params_excessive_bools    = "warn"
from_iter_instead_of_collect = "warn"
implicit_clone               = "warn"
# not sure whether it's necessary
# implicit_hasher              = "warn"
index_refutable_slice        = "warn"
inefficient_to_string        = "warn"
invalid_upcast_comparisons   = "warn"
iter_not_returning_iterator  = "warn"
large_stack_arrays           = "warn"
large_types_passed_by_value  = "warn"
macro_use_imports            = "warn"
manual_ok_or                 = "warn"
manual_string_new            = "warn"
map_flatten                  = "warn"
map_unwrap_or                = "warn"
mismatching_type_param_order = "warn"
mut_mut                      = "warn"
naive_bytecount              = "warn"
needless_bitwise_bool        = "warn"
needless_continue            = "warn"
needless_for_each            = "warn"
no_effect_underscore_binding = "warn"
ref_binding_to_reference     = "warn"
ref_option_ref               = "warn"
stable_sort_primitive        = "warn"
uninlined_format_args        = "warn"
unnecessary_box_returns      = "warn"
unnecessary_join             = "warn"
unnested_or_patterns         = "warn"
unreadable_literal           = "warn"
verbose_bit_mask             = "warn"
zero_sized_map_values        = "warn"

# restriction
empty_drop                      = "warn"
float_cmp_const                 = "warn"
get_unwrap                      = "warn"
infinite_loop                   = "warn"
lossy_float_literal             = "warn"
rc_buffer                       = "warn"
rc_mutex                        = "warn"
rest_pat_in_fully_bound_structs = "warn"
verbose_file_reads              = "warn"
# https://github.com/rustwasm/wasm-bindgen/issues/3944
#mem_forget                      = "warn"<|MERGE_RESOLUTION|>--- conflicted
+++ resolved
@@ -110,11 +110,8 @@
 
 
 # all rspack workspace dependencies
-<<<<<<< HEAD
 next-custom-transforms                 = { path = "crates/next-custom-transforms" }
-=======
 rspack                                 = { version = "0.2.0", path = "crates/rspack" }
->>>>>>> 737e0289
 rspack_allocator                       = { version = "0.2.0", path = "crates/rspack_allocator" }
 rspack_ast                             = { version = "0.2.0", path = "crates/rspack_ast" }
 rspack_base64                          = { version = "0.2.0", path = "crates/rspack_base64" }
