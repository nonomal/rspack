[package]
description = "rspack binding options"
edition     = "2021"
license     = "MIT"
name        = "rspack_binding_options"
repository  = "https://github.com/web-infra-dev/rspack"
version     = "0.1.0"
[features]
default = []
plugin  = ["rspack_loader_swc/plugin"]

[package.metadata.cargo-shear]
ignored = ["tracing"]

[dependencies]
<<<<<<< HEAD
async-trait                           = { workspace = true }
cow-utils                             = { workspace = true }
derivative                            = { workspace = true }
glob                                  = { workspace = true }
napi                                  = { workspace = true, features = ["async", "tokio_rt", "serde-json", "anyhow"] }
napi-derive                           = { workspace = true }
rspack_binding_values                 = { version = "0.1.0", path = "../rspack_binding_values" }
rspack_collections                    = { version = "0.1.0", path = "../rspack_collections" }
rspack_core                           = { version = "0.1.0", path = "../rspack_core" }
rspack_error                          = { version = "0.1.0", path = "../rspack_error" }
rspack_hook                           = { version = "0.1.0", path = "../rspack_hook" }
rspack_ids                            = { version = "0.1.0", path = "../rspack_ids" }
rspack_loader_lightningcss            = { version = "0.1.0", path = "../rspack_loader_lightningcss" }
rspack_loader_preact_refresh          = { version = "0.1.0", path = "../rspack_loader_preact_refresh" }
rspack_loader_react_refresh           = { version = "0.1.0", path = "../rspack_loader_react_refresh" }
rspack_loader_runner                  = { version = "0.1.0", path = "../rspack_loader_runner" }
rspack_loader_swc                     = { version = "0.1.0", path = "../rspack_loader_swc" }
rspack_loader_testing                 = { version = "0.1.0", path = "../rspack_loader_testing" }
rspack_napi                           = { version = "0.1.0", path = "../rspack_napi" }
rspack_napi_macros                    = { version = "0.1.0", path = "../rspack_napi_macros" }
rspack_paths                          = { version = "0.1.0", path = "../rspack_paths" }
rspack_plugin_asset                   = { version = "0.1.0", path = "../rspack_plugin_asset" }
rspack_plugin_banner                  = { version = "0.1.0", path = "../rspack_plugin_banner" }
rspack_plugin_context_replacement     = { version = "0.1.0", path = "../rspack_plugin_context_replacement" }
rspack_plugin_copy                    = { version = "0.1.0", path = "../rspack_plugin_copy" }
rspack_plugin_css                     = { version = "0.1.0", path = "../rspack_plugin_css" }
rspack_plugin_devtool                 = { version = "0.1.0", path = "../rspack_plugin_devtool" }
rspack_plugin_dynamic_entry           = { version = "0.1.0", path = "../rspack_plugin_dynamic_entry" }
rspack_plugin_ensure_chunk_conditions = { version = "0.1.0", path = "../rspack_plugin_ensure_chunk_conditions" }
rspack_plugin_entry                   = { version = "0.1.0", path = "../rspack_plugin_entry" }
rspack_plugin_externals               = { version = "0.1.0", path = "../rspack_plugin_externals" }
rspack_plugin_extract_css             = { version = "0.1.0", path = "../rspack_plugin_extract_css" }
rspack_plugin_hmr                     = { version = "0.1.0", path = "../rspack_plugin_hmr" }
rspack_plugin_html                    = { version = "0.1.0", path = "../rspack_plugin_html" }
rspack_plugin_ignore                  = { version = "0.1.0", path = "../rspack_plugin_ignore" }
rspack_plugin_javascript              = { version = "0.1.0", path = "../rspack_plugin_javascript" }
rspack_plugin_json                    = { version = "0.1.0", path = "../rspack_plugin_json" }
rspack_plugin_lazy_compilation        = { version = "0.1.0", path = "../rspack_plugin_lazy_compilation" }
rspack_plugin_library                 = { version = "0.1.0", path = "../rspack_plugin_library" }
rspack_plugin_lightning_css_minimizer = { version = "0.1.0", path = "../rspack_plugin_lightning_css_minimizer" }
rspack_plugin_limit_chunk_count       = { version = "0.1.0", path = "../rspack_plugin_limit_chunk_count" }
rspack_plugin_merge_duplicate_chunks  = { version = "0.1.0", path = "../rspack_plugin_merge_duplicate_chunks" }
rspack_plugin_mf                      = { version = "0.1.0", path = "../rspack_plugin_mf" }
rspack_plugin_no_emit_on_errors       = { version = "0.1.0", path = "../rspack_plugin_no_emit_on_errors" }
rspack_plugin_progress                = { version = "0.1.0", path = "../rspack_plugin_progress" }
rspack_plugin_real_content_hash       = { version = "0.1.0", path = "../rspack_plugin_real_content_hash" }
rspack_plugin_remove_empty_chunks     = { version = "0.1.0", path = "../rspack_plugin_remove_empty_chunks" }
rspack_plugin_runtime                 = { version = "0.1.0", path = "../rspack_plugin_runtime" }
rspack_plugin_runtime_chunk           = { version = "0.1.0", path = "../rspack_plugin_runtime_chunk" }
rspack_plugin_schemes                 = { version = "0.1.0", path = "../rspack_plugin_schemes" }
rspack_plugin_size_limits             = { version = "0.1.0", path = "../rspack_plugin_size_limits" }
rspack_plugin_split_chunks            = { version = "0.1.0", path = "../rspack_plugin_split_chunks" }
rspack_plugin_swc_js_minimizer        = { version = "0.1.0", path = "../rspack_plugin_swc_js_minimizer" }
rspack_plugin_warn_sensitive_module   = { version = "0.1.0", path = "../rspack_plugin_warn_sensitive_module" }
rspack_plugin_wasm                    = { version = "0.1.0", path = "../rspack_plugin_wasm" }
rspack_plugin_web_worker_template     = { version = "0.1.0", path = "../rspack_plugin_web_worker_template" }
rspack_plugin_worker                  = { version = "0.1.0", path = "../rspack_plugin_worker" }
rspack_regex                          = { version = "0.1.0", path = "../rspack_regex" }
rustc-hash                            = { workspace = true }
serde                                 = { workspace = true, features = ["derive"] }
serde_json                            = { workspace = true }
swc_core                              = { workspace = true, default-features = false, features = ["ecma_transforms_react"] }
tokio                                 = { workspace = true, features = ["rt", "rt-multi-thread", "macros", "test-util", "parking_lot"] }
tracing                               = { workspace = true }
once_cell = { workspace = true }
=======
async-trait                            = { workspace = true }
cow-utils                              = { workspace = true }
derivative                             = { workspace = true }
glob                                   = { workspace = true }
napi                                   = { workspace = true, features = ["async", "tokio_rt", "serde-json", "anyhow"] }
napi-derive                            = { workspace = true }
pollster                               = { workspace = true }
rspack_binding_values                  = { version = "0.1.0", path = "../rspack_binding_values" }
rspack_collections                     = { version = "0.1.0", path = "../rspack_collections" }
rspack_core                            = { version = "0.1.0", path = "../rspack_core" }
rspack_error                           = { version = "0.1.0", path = "../rspack_error" }
rspack_hook                            = { version = "0.1.0", path = "../rspack_hook" }
rspack_ids                             = { version = "0.1.0", path = "../rspack_ids" }
rspack_loader_lightningcss             = { version = "0.1.0", path = "../rspack_loader_lightningcss" }
rspack_loader_preact_refresh           = { version = "0.1.0", path = "../rspack_loader_preact_refresh" }
rspack_loader_react_refresh            = { version = "0.1.0", path = "../rspack_loader_react_refresh" }
rspack_loader_runner                   = { version = "0.1.0", path = "../rspack_loader_runner" }
rspack_loader_swc                      = { version = "0.1.0", path = "../rspack_loader_swc" }
rspack_loader_testing                  = { version = "0.1.0", path = "../rspack_loader_testing" }
rspack_napi                            = { version = "0.1.0", path = "../rspack_napi" }
rspack_napi_macros                     = { version = "0.1.0", path = "../rspack_napi_macros" }
rspack_paths                           = { version = "0.1.0", path = "../rspack_paths" }
rspack_plugin_asset                    = { version = "0.1.0", path = "../rspack_plugin_asset" }
rspack_plugin_banner                   = { version = "0.1.0", path = "../rspack_plugin_banner" }
rspack_plugin_context_replacement      = { version = "0.1.0", path = "../rspack_plugin_context_replacement" }
rspack_plugin_copy                     = { version = "0.1.0", path = "../rspack_plugin_copy" }
rspack_plugin_css                      = { version = "0.1.0", path = "../rspack_plugin_css" }
rspack_plugin_devtool                  = { version = "0.1.0", path = "../rspack_plugin_devtool" }
rspack_plugin_dynamic_entry            = { version = "0.1.0", path = "../rspack_plugin_dynamic_entry" }
rspack_plugin_ensure_chunk_conditions  = { version = "0.1.0", path = "../rspack_plugin_ensure_chunk_conditions" }
rspack_plugin_entry                    = { version = "0.1.0", path = "../rspack_plugin_entry" }
rspack_plugin_externals                = { version = "0.1.0", path = "../rspack_plugin_externals" }
rspack_plugin_extract_css              = { version = "0.1.0", path = "../rspack_plugin_extract_css" }
rspack_plugin_hmr                      = { version = "0.1.0", path = "../rspack_plugin_hmr" }
rspack_plugin_html                     = { version = "0.1.0", path = "../rspack_plugin_html" }
rspack_plugin_ignore                   = { version = "0.1.0", path = "../rspack_plugin_ignore" }
rspack_plugin_javascript               = { version = "0.1.0", path = "../rspack_plugin_javascript" }
rspack_plugin_json                     = { version = "0.1.0", path = "../rspack_plugin_json" }
rspack_plugin_lazy_compilation         = { version = "0.1.0", path = "../rspack_plugin_lazy_compilation" }
rspack_plugin_library                  = { version = "0.1.0", path = "../rspack_plugin_library" }
rspack_plugin_lightning_css_minimizer  = { version = "0.1.0", path = "../rspack_plugin_lightning_css_minimizer" }
rspack_plugin_limit_chunk_count        = { version = "0.1.0", path = "../rspack_plugin_limit_chunk_count" }
rspack_plugin_merge_duplicate_chunks   = { version = "0.1.0", path = "../rspack_plugin_merge_duplicate_chunks" }
rspack_plugin_mf                       = { version = "0.1.0", path = "../rspack_plugin_mf" }
rspack_plugin_no_emit_on_errors        = { version = "0.1.0", path = "../rspack_plugin_no_emit_on_errors" }
rspack_plugin_progress                 = { version = "0.1.0", path = "../rspack_plugin_progress" }
rspack_plugin_real_content_hash        = { version = "0.1.0", path = "../rspack_plugin_real_content_hash" }
rspack_plugin_remove_duplicate_modules = { version = "0.1.0", path = "../rspack_plugin_remove_duplicate_modules" }
rspack_plugin_remove_empty_chunks      = { version = "0.1.0", path = "../rspack_plugin_remove_empty_chunks" }
rspack_plugin_runtime                  = { version = "0.1.0", path = "../rspack_plugin_runtime" }
rspack_plugin_runtime_chunk            = { version = "0.1.0", path = "../rspack_plugin_runtime_chunk" }
rspack_plugin_schemes                  = { version = "0.1.0", path = "../rspack_plugin_schemes" }
rspack_plugin_size_limits              = { version = "0.1.0", path = "../rspack_plugin_size_limits" }
rspack_plugin_split_chunks             = { version = "0.1.0", path = "../rspack_plugin_split_chunks" }
rspack_plugin_swc_js_minimizer         = { version = "0.1.0", path = "../rspack_plugin_swc_js_minimizer" }
rspack_plugin_warn_sensitive_module    = { version = "0.1.0", path = "../rspack_plugin_warn_sensitive_module" }
rspack_plugin_wasm                     = { version = "0.1.0", path = "../rspack_plugin_wasm" }
rspack_plugin_web_worker_template      = { version = "0.1.0", path = "../rspack_plugin_web_worker_template" }
rspack_plugin_worker                   = { version = "0.1.0", path = "../rspack_plugin_worker" }
rspack_regex                           = { version = "0.1.0", path = "../rspack_regex" }
rustc-hash                             = { workspace = true }
serde                                  = { workspace = true, features = ["derive"] }
serde_json                             = { workspace = true }
swc_core                               = { workspace = true, default-features = false, features = ["ecma_transforms_react"] }
tokio                                  = { workspace = true, features = ["rt", "rt-multi-thread", "macros", "test-util", "parking_lot"] }
tracing                                = { workspace = true }
>>>>>>> 17f611ce
<|MERGE_RESOLUTION|>--- conflicted
+++ resolved
@@ -13,73 +13,6 @@
 ignored = ["tracing"]
 
 [dependencies]
-<<<<<<< HEAD
-async-trait                           = { workspace = true }
-cow-utils                             = { workspace = true }
-derivative                            = { workspace = true }
-glob                                  = { workspace = true }
-napi                                  = { workspace = true, features = ["async", "tokio_rt", "serde-json", "anyhow"] }
-napi-derive                           = { workspace = true }
-rspack_binding_values                 = { version = "0.1.0", path = "../rspack_binding_values" }
-rspack_collections                    = { version = "0.1.0", path = "../rspack_collections" }
-rspack_core                           = { version = "0.1.0", path = "../rspack_core" }
-rspack_error                          = { version = "0.1.0", path = "../rspack_error" }
-rspack_hook                           = { version = "0.1.0", path = "../rspack_hook" }
-rspack_ids                            = { version = "0.1.0", path = "../rspack_ids" }
-rspack_loader_lightningcss            = { version = "0.1.0", path = "../rspack_loader_lightningcss" }
-rspack_loader_preact_refresh          = { version = "0.1.0", path = "../rspack_loader_preact_refresh" }
-rspack_loader_react_refresh           = { version = "0.1.0", path = "../rspack_loader_react_refresh" }
-rspack_loader_runner                  = { version = "0.1.0", path = "../rspack_loader_runner" }
-rspack_loader_swc                     = { version = "0.1.0", path = "../rspack_loader_swc" }
-rspack_loader_testing                 = { version = "0.1.0", path = "../rspack_loader_testing" }
-rspack_napi                           = { version = "0.1.0", path = "../rspack_napi" }
-rspack_napi_macros                    = { version = "0.1.0", path = "../rspack_napi_macros" }
-rspack_paths                          = { version = "0.1.0", path = "../rspack_paths" }
-rspack_plugin_asset                   = { version = "0.1.0", path = "../rspack_plugin_asset" }
-rspack_plugin_banner                  = { version = "0.1.0", path = "../rspack_plugin_banner" }
-rspack_plugin_context_replacement     = { version = "0.1.0", path = "../rspack_plugin_context_replacement" }
-rspack_plugin_copy                    = { version = "0.1.0", path = "../rspack_plugin_copy" }
-rspack_plugin_css                     = { version = "0.1.0", path = "../rspack_plugin_css" }
-rspack_plugin_devtool                 = { version = "0.1.0", path = "../rspack_plugin_devtool" }
-rspack_plugin_dynamic_entry           = { version = "0.1.0", path = "../rspack_plugin_dynamic_entry" }
-rspack_plugin_ensure_chunk_conditions = { version = "0.1.0", path = "../rspack_plugin_ensure_chunk_conditions" }
-rspack_plugin_entry                   = { version = "0.1.0", path = "../rspack_plugin_entry" }
-rspack_plugin_externals               = { version = "0.1.0", path = "../rspack_plugin_externals" }
-rspack_plugin_extract_css             = { version = "0.1.0", path = "../rspack_plugin_extract_css" }
-rspack_plugin_hmr                     = { version = "0.1.0", path = "../rspack_plugin_hmr" }
-rspack_plugin_html                    = { version = "0.1.0", path = "../rspack_plugin_html" }
-rspack_plugin_ignore                  = { version = "0.1.0", path = "../rspack_plugin_ignore" }
-rspack_plugin_javascript              = { version = "0.1.0", path = "../rspack_plugin_javascript" }
-rspack_plugin_json                    = { version = "0.1.0", path = "../rspack_plugin_json" }
-rspack_plugin_lazy_compilation        = { version = "0.1.0", path = "../rspack_plugin_lazy_compilation" }
-rspack_plugin_library                 = { version = "0.1.0", path = "../rspack_plugin_library" }
-rspack_plugin_lightning_css_minimizer = { version = "0.1.0", path = "../rspack_plugin_lightning_css_minimizer" }
-rspack_plugin_limit_chunk_count       = { version = "0.1.0", path = "../rspack_plugin_limit_chunk_count" }
-rspack_plugin_merge_duplicate_chunks  = { version = "0.1.0", path = "../rspack_plugin_merge_duplicate_chunks" }
-rspack_plugin_mf                      = { version = "0.1.0", path = "../rspack_plugin_mf" }
-rspack_plugin_no_emit_on_errors       = { version = "0.1.0", path = "../rspack_plugin_no_emit_on_errors" }
-rspack_plugin_progress                = { version = "0.1.0", path = "../rspack_plugin_progress" }
-rspack_plugin_real_content_hash       = { version = "0.1.0", path = "../rspack_plugin_real_content_hash" }
-rspack_plugin_remove_empty_chunks     = { version = "0.1.0", path = "../rspack_plugin_remove_empty_chunks" }
-rspack_plugin_runtime                 = { version = "0.1.0", path = "../rspack_plugin_runtime" }
-rspack_plugin_runtime_chunk           = { version = "0.1.0", path = "../rspack_plugin_runtime_chunk" }
-rspack_plugin_schemes                 = { version = "0.1.0", path = "../rspack_plugin_schemes" }
-rspack_plugin_size_limits             = { version = "0.1.0", path = "../rspack_plugin_size_limits" }
-rspack_plugin_split_chunks            = { version = "0.1.0", path = "../rspack_plugin_split_chunks" }
-rspack_plugin_swc_js_minimizer        = { version = "0.1.0", path = "../rspack_plugin_swc_js_minimizer" }
-rspack_plugin_warn_sensitive_module   = { version = "0.1.0", path = "../rspack_plugin_warn_sensitive_module" }
-rspack_plugin_wasm                    = { version = "0.1.0", path = "../rspack_plugin_wasm" }
-rspack_plugin_web_worker_template     = { version = "0.1.0", path = "../rspack_plugin_web_worker_template" }
-rspack_plugin_worker                  = { version = "0.1.0", path = "../rspack_plugin_worker" }
-rspack_regex                          = { version = "0.1.0", path = "../rspack_regex" }
-rustc-hash                            = { workspace = true }
-serde                                 = { workspace = true, features = ["derive"] }
-serde_json                            = { workspace = true }
-swc_core                              = { workspace = true, default-features = false, features = ["ecma_transforms_react"] }
-tokio                                 = { workspace = true, features = ["rt", "rt-multi-thread", "macros", "test-util", "parking_lot"] }
-tracing                               = { workspace = true }
-once_cell = { workspace = true }
-=======
 async-trait                            = { workspace = true }
 cow-utils                              = { workspace = true }
 derivative                             = { workspace = true }
@@ -145,5 +78,4 @@
 serde_json                             = { workspace = true }
 swc_core                               = { workspace = true, default-features = false, features = ["ecma_transforms_react"] }
 tokio                                  = { workspace = true, features = ["rt", "rt-multi-thread", "macros", "test-util", "parking_lot"] }
-tracing                                = { workspace = true }
->>>>>>> 17f611ce
+tracing                                = { workspace = true }