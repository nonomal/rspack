[package]
description = "rspack futures"
edition     = "2021"
license     = "MIT"
name        = "rspack_futures"
repository  = "https://github.com/web-infra-dev/rspack"
version     = "0.2.0"

<<<<<<< HEAD
[dependencies]
async-scoped = { workspace = true, features = ["use-tokio"] }
tokio        = { version = "1", features = ["rt"] }
=======
[target.'cfg(target_family = "wasm")'.dependencies]
futures = { workspace = true }

[target.'cfg(not(target_family = "wasm"))'.dependencies]
async-scoped = { workspace = true, features = ["use-tokio"] }
>>>>>>> 3162d9a7
<|MERGE_RESOLUTION|>--- conflicted
+++ resolved
@@ -6,14 +6,9 @@
 repository  = "https://github.com/web-infra-dev/rspack"
 version     = "0.2.0"
 
-<<<<<<< HEAD
-[dependencies]
-async-scoped = { workspace = true, features = ["use-tokio"] }
-tokio        = { version = "1", features = ["rt"] }
-=======
 [target.'cfg(target_family = "wasm")'.dependencies]
 futures = { workspace = true }
 
 [target.'cfg(not(target_family = "wasm"))'.dependencies]
 async-scoped = { workspace = true, features = ["use-tokio"] }
->>>>>>> 3162d9a7
+tokio        = { version = "1", features = ["rt"] }