--- conflicted
+++ resolved
@@ -5,12 +5,8 @@
   ops::{Deref, DerefMut},
 };
 
-<<<<<<< HEAD
-use async_scoped::{Scope, TokioScope};
 pub use scope::scope;
 
-=======
->>>>>>> 3162d9a7
 /// Run futures in parallel.
 ///
 ///
