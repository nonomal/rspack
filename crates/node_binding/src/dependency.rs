use std::{cell::RefCell, ptr::NonNull};

use napi::{bindgen_prelude::ToNapiValue, Either, Env, JsString};
use napi_derive::napi;
use rspack_core::{Compilation, CompilationId, DependencyId};
use rspack_napi::OneShotInstanceRef;
use rspack_plugin_javascript::dependency::{
  CommonJsExportRequireDependency, ESMExportImportedSpecifierDependency,
  ESMImportSpecifierDependency,
};
use rustc_hash::FxHashMap as HashMap;

// allows JS-side access to a Dependency instance that has already
// been processed and stored in the Compilation.
#[napi]
pub struct Dependency {
  pub(crate) compilation: Option<NonNull<Compilation>>,
  pub(crate) dependency_id: DependencyId,
  pub(crate) dependency: NonNull<dyn rspack_core::Dependency>,
}

impl Dependency {
  fn as_ref(&mut self) -> napi::Result<(&dyn rspack_core::Dependency, Option<&Compilation>)> {
    if let Some(compilation) = self.compilation {
      let compilation = unsafe { compilation.as_ref() };
      let module_graph = compilation.get_module_graph();
      if let Some(dependency) = module_graph.dependency_by_id(&self.dependency_id) {
        self.dependency = {
          #[allow(clippy::unwrap_used)]
          NonNull::new(dependency.as_ref() as *const dyn rspack_core::Dependency
            as *mut dyn rspack_core::Dependency)
          .unwrap()
        };
        Ok((unsafe { self.dependency.as_ref() }, Some(compilation)))
      } else {
        Err(napi::Error::from_reason(format!(
          "Unable to access dependency with id = {:?} now. The dependency have been removed on the Rust side.",
          self.dependency_id
        )))
      }
    } else {
      // SAFETY:
      // We need to make users aware in the documentation that values obtained within the JS hook callback should not be used outside the scope of the callback.
      // We do not guarantee that the memory pointed to by the pointer remains valid when used outside the scope.
      Ok((unsafe { self.dependency.as_ref() }, None))
    }
  }

  fn as_mut(&mut self) -> napi::Result<&mut dyn rspack_core::Dependency> {
    // SAFETY:
    // We need to make users aware in the documentation that values obtained within the JS hook callback should not be used outside the scope of the callback.
    // We do not guarantee that the memory pointed to by the pointer remains valid when used outside the scope.
    Ok(unsafe { self.dependency.as_mut() })
  }
}

#[napi]
impl Dependency {
  #[napi(getter)]
  pub fn get_type(&mut self) -> napi::Result<&str> {
    let (dependency, _) = self.as_ref()?;

    Ok(dependency.dependency_type().as_str())
  }

  #[napi(getter)]
  pub fn category(&mut self) -> napi::Result<&str> {
    let (dependency, _) = self.as_ref()?;

    Ok(dependency.category().as_str())
  }

  #[napi(getter)]
  pub fn request(&mut self) -> napi::Result<napi::Either<&str, ()>> {
    let (dependency, _) = self.as_ref()?;

    Ok(match dependency.as_module_dependency() {
      Some(dep) => napi::Either::A(dep.request()),
      None => napi::Either::B(()),
    })
  }

  #[napi(getter)]
  pub fn critical(&mut self) -> napi::Result<bool> {
    let (dependency, _) = self.as_ref()?;

    Ok(match dependency.as_context_dependency() {
      Some(dep) => dep.critical().is_some(),
      None => false,
    })
  }

  #[napi(setter)]
  pub fn set_critical(&mut self, val: bool) -> napi::Result<()> {
    let dependency = self.as_mut()?;

    if let Some(dep) = dependency.as_context_dependency_mut() {
      let critical = dep.critical_mut();
      if !val {
        *critical = None;
      }
    }
    Ok(())
  }

  #[napi(getter)]
  pub fn ids(&mut self, env: Env) -> napi::Result<Either<Vec<JsString>, ()>> {
    let (dependency, compilation) = self.as_ref()?;

    Ok(match compilation {
      Some(compilation) => {
        let module_graph = compilation.get_module_graph();
        if let Some(dependency) = dependency.downcast_ref::<CommonJsExportRequireDependency>() {
          let ids = dependency
            .get_ids(&module_graph)
            .iter()
            .map(|atom| env.create_string(atom.as_str()))
            .collect::<napi::Result<Vec<_>>>()?;
          Either::A(ids)
        } else if let Some(dependency) =
          dependency.downcast_ref::<ESMExportImportedSpecifierDependency>()
        {
          let ids = dependency
            .get_ids(&module_graph)
            .iter()
            .map(|atom| env.create_string(atom.as_str()))
            .collect::<napi::Result<Vec<_>>>()?;
          Either::A(ids)
        } else if let Some(dependency) = dependency.downcast_ref::<ESMImportSpecifierDependency>() {
          let ids = dependency
            .get_ids(&module_graph)
            .iter()
            .map(|atom| env.create_string(atom.as_str()))
            .collect::<napi::Result<Vec<_>>>()?;
          Either::A(ids)
        } else {
          Either::B(())
        }
      }
      None => Either::B(()),
    })
  }
}

type DependencyInstanceRefs = HashMap<DependencyId, OneShotInstanceRef<Dependency>>;

type DependencyInstanceRefsByCompilationId =
  RefCell<HashMap<CompilationId, DependencyInstanceRefs>>;

thread_local! {
  static DEPENDENCY_INSTANCE_REFS: DependencyInstanceRefsByCompilationId = Default::default();
}

pub struct DependencyWrapper {
  dependency_id: DependencyId,
<<<<<<< HEAD
  dependency: NonNull<dyn Dependency>,
  #[allow(dead_code)]
=======
  dependency: NonNull<dyn rspack_core::Dependency>,
>>>>>>> 52694466
  compilation_id: CompilationId,
  compilation: Option<NonNull<Compilation>>,
}

impl DependencyWrapper {
  pub fn new(
    dependency: &dyn rspack_core::Dependency,
    compilation_id: CompilationId,
    compilation: Option<&Compilation>,
  ) -> Self {
    let dependency_id = *dependency.id();

    #[allow(clippy::unwrap_used)]
    Self {
      dependency_id,
      dependency: NonNull::new(
        dependency as *const dyn rspack_core::Dependency as *mut dyn rspack_core::Dependency,
      )
      .unwrap(),
      compilation_id,
      compilation: compilation
        .map(|c| NonNull::new(c as *const Compilation as *mut Compilation).unwrap()),
    }
  }

  pub fn cleanup_last_compilation(compilation_id: CompilationId) {
    DEPENDENCY_INSTANCE_REFS.with(|refs| {
      let mut refs_by_compilation_id = refs.borrow_mut();
      refs_by_compilation_id.remove(&compilation_id)
    });
  }
}

impl ToNapiValue for DependencyWrapper {
  unsafe fn to_napi_value(
    env: napi::sys::napi_env,
    val: Self,
  ) -> napi::Result<napi::sys::napi_value> {
    DEPENDENCY_INSTANCE_REFS.with(|refs| {
      let mut refs_by_compilation_id = refs.borrow_mut();
      let entry = refs_by_compilation_id.entry(val.compilation_id);
      let refs = match entry {
        std::collections::hash_map::Entry::Occupied(entry) => entry.into_mut(),
        std::collections::hash_map::Entry::Vacant(entry) => {
          let refs = HashMap::default();
          entry.insert(refs)
        }
      };

      match refs.entry(val.dependency_id) {
        std::collections::hash_map::Entry::Occupied(mut occupied_entry) => {
          let r = occupied_entry.get_mut();
          let instance = &mut **r;
          instance.compilation = val.compilation;
          instance.dependency = val.dependency;

          ToNapiValue::to_napi_value(env, r)
        }
        std::collections::hash_map::Entry::Vacant(vacant_entry) => {
          let js_dependency = Dependency {
            compilation: val.compilation,
            dependency_id: val.dependency_id,
            dependency: val.dependency,
          };
          let r = vacant_entry.insert(OneShotInstanceRef::new(env, js_dependency)?);
          ToNapiValue::to_napi_value(env, r)
        }
      }
    })
  }
}<|MERGE_RESOLUTION|>--- conflicted
+++ resolved
@@ -153,12 +153,7 @@
 
 pub struct DependencyWrapper {
   dependency_id: DependencyId,
-<<<<<<< HEAD
-  dependency: NonNull<dyn Dependency>,
-  #[allow(dead_code)]
-=======
   dependency: NonNull<dyn rspack_core::Dependency>,
->>>>>>> 52694466
   compilation_id: CompilationId,
   compilation: Option<NonNull<Compilation>>,
 }
