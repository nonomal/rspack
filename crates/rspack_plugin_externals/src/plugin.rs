--- conflicted
+++ resolved
@@ -180,12 +180,8 @@
             issuer: data
               .issuer
               .clone()
-<<<<<<< HEAD
-              .map_or("".to_string(), |i| i.to_string()),
-=======
               .map(|i| i.to_string())
               .unwrap_or_default(),
->>>>>>> 97dd0f8c
             issuer_layer: data.issuer_layer.clone(),
           },
           resolve_options_with_dependency_type: ResolveOptionsWithDependencyType {
