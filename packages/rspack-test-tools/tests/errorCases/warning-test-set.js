--- conflicted
+++ resolved
@@ -22,20 +22,12 @@
 		  "errors": Array [],
 		  "warnings": Array [
 		    Object {
-<<<<<<< HEAD
-		      "message": "  ⚠ Error: warning 1\\n  │     at xxx\\n  │     at xxx\\n  │     at xxx\\n  │     at xxx\\n  │     at xxx\\n  │     at xxx\\n  │     at xxx\\n  │     at xxx\\n  │     at xxx\\n  │     at xxx\\n",
-=======
 		      "message": "  ⚠ Error: warning 1\\n  │     at xxx\\n  │     at xxx\\n  │     at xxx\\n  │     at xxx\\n  │     at xxx\\n  │     at xxx\\n",
->>>>>>> edf4038d
 		      "moduleTrace": Array [],
 		      "stack": "Error: warning 1\\n    at <TEST_TOOLS_ROOT>/tests/errorCases/warning-test-set.js<LINE_COL>\\n    at Object.fn (<RSPACK_ROOT>/dist/index.js<LINE_COL>)\\n    at next (<ROOT>/node_modules/<PNPM_INNER>/@rspack/lite-tapable/dist/index.js<LINE_COL>)\\n    at AsyncSeriesHook.callAsyncStageRange (<ROOT>/node_modules/<PNPM_INNER>/@rspack/lite-tapable/dist/index.js<LINE_COL>)\\n    at AsyncSeriesHook.callAsync (<ROOT>/node_modules/<PNPM_INNER>/@rspack/lite-tapable/dist/index.js<LINE_COL>)\\n    at <RSPACK_ROOT>/dist/index.js<LINE_COL>",
 		    },
 		    Object {
-<<<<<<< HEAD
-		      "message": "  ⚠ Error: warning 2\\n  │     at xxx\\n  │     at xxx\\n  │     at xxx\\n  │     at xxx\\n  │     at xxx\\n  │     at xxx\\n  │     at xxx\\n  │     at xxx\\n  │     at xxx\\n  │     at xxx\\n",
-=======
 		      "message": "  ⚠ Error: warning 2\\n  │     at xxx\\n  │     at xxx\\n  │     at xxx\\n  │     at xxx\\n  │     at xxx\\n  │     at xxx\\n",
->>>>>>> edf4038d
 		      "moduleTrace": Array [],
 		      "stack": "Error: warning 2\\n    at <TEST_TOOLS_ROOT>/tests/errorCases/warning-test-set.js<LINE_COL>\\n    at Object.fn (<RSPACK_ROOT>/dist/index.js<LINE_COL>)\\n    at next (<ROOT>/node_modules/<PNPM_INNER>/@rspack/lite-tapable/dist/index.js<LINE_COL>)\\n    at AsyncSeriesHook.callAsyncStageRange (<ROOT>/node_modules/<PNPM_INNER>/@rspack/lite-tapable/dist/index.js<LINE_COL>)\\n    at AsyncSeriesHook.callAsync (<ROOT>/node_modules/<PNPM_INNER>/@rspack/lite-tapable/dist/index.js<LINE_COL>)\\n    at <RSPACK_ROOT>/dist/index.js<LINE_COL>",
 		    },
