--- conflicted
+++ resolved
@@ -5,7 +5,6 @@
 	type JsEntryPluginOptions
 } from "@rspack/binding";
 
-import { EntryDependency } from "../EntryDependency";
 import type { EntryDescriptionNormalized } from "../config";
 import { create } from "./base";
 
@@ -49,13 +48,9 @@
 
 export const EntryPlugin = OriginEntryPlugin as EntryPluginType;
 
-<<<<<<< HEAD
 EntryPlugin.createDependency = request => {
 	return new EntryDependency(request);
 };
-=======
-EntryPlugin.createDependency = request => new EntryDependency(request);
->>>>>>> 52694466
 
 export function getRawEntryOptions(entry: EntryOptions): JsEntryOptions {
 	const runtime = entry.runtime;
