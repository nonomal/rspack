--- conflicted
+++ resolved
@@ -1,9 +1,4 @@
-<<<<<<< HEAD
-import type { JsModuleGraph } from "@rspack/binding";
-import { type Dependency, bindingDependencyFactory } from "./Dependency";
-=======
 import type { Dependency, JsModuleGraph } from "@rspack/binding";
->>>>>>> 52694466
 import { ExportsInfo } from "./ExportsInfo";
 import { Module } from "./Module";
 import { ModuleGraphConnection } from "./ModuleGraphConnection";
@@ -20,32 +15,6 @@
 	}
 
 	getModule(dependency: Dependency): Module | null {
-<<<<<<< HEAD
-		const depBinding = bindingDependencyFactory.getBinding(dependency);
-		if (depBinding) {
-			const binding = this.#inner.getModule(depBinding);
-			return binding ? Module.__from_binding(binding) : null;
-		}
-		return null;
-	}
-
-	getResolvedModule(dependency: Dependency): Module | null {
-		const depBinding = bindingDependencyFactory.getBinding(dependency);
-		if (depBinding) {
-			const binding = this.#inner.getResolvedModule(depBinding);
-			return binding ? Module.__from_binding(binding) : null;
-		}
-		return null;
-	}
-
-	getParentModule(dependency: Dependency): Module | null {
-		const depBinding = bindingDependencyFactory.getBinding(dependency);
-		if (depBinding) {
-			const binding = this.#inner.getParentModule(depBinding);
-			return binding ? Module.__from_binding(binding) : null;
-		}
-		return null;
-=======
 		const binding = this.#inner.getModule(dependency);
 		return binding ? Module.__from_binding(binding) : null;
 	}
@@ -58,7 +27,6 @@
 	getParentModule(dependency: Dependency): Module | null {
 		const binding = this.#inner.getParentModule(dependency);
 		return binding ? Module.__from_binding(binding) : null;
->>>>>>> 52694466
 	}
 
 	getIssuer(module: Module): Module | null {
@@ -73,17 +41,8 @@
 	}
 
 	getConnection(dependency: Dependency): ModuleGraphConnection | null {
-<<<<<<< HEAD
-		const depBinding = bindingDependencyFactory.getBinding(dependency);
-		if (depBinding) {
-			const binding = this.#inner.getConnection(depBinding);
-			return binding ? ModuleGraphConnection.__from_binding(binding) : null;
-		}
-		return null;
-=======
 		const binding = this.#inner.getConnection(dependency);
 		return binding ? ModuleGraphConnection.__from_binding(binding) : null;
->>>>>>> 52694466
 	}
 
 	getOutgoingConnections(module: Module): ModuleGraphConnection[] {
@@ -99,15 +58,7 @@
 	}
 
 	getParentBlockIndex(dependency: Dependency): number {
-<<<<<<< HEAD
-		const depBinding = bindingDependencyFactory.getBinding(dependency);
-		if (depBinding) {
-			return this.#inner.getParentBlockIndex(depBinding);
-		}
-		return -1;
-=======
 		return this.#inner.getParentBlockIndex(dependency);
->>>>>>> 52694466
 	}
 
 	isAsync(module: Module): boolean {
